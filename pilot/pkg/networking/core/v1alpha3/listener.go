// Copyright 2017 Istio Authors
//
// Licensed under the Apache License, Version 2.0 (the "License");
// you may not use this file except in compliance with the License.
// You may obtain a copy of the License at
//
//     http://www.apache.org/licenses/LICENSE-2.0
//
// Unless required by applicable law or agreed to in writing, software
// distributed under the License is distributed on an "AS IS" BASIS,
// WITHOUT WARRANTIES OR CONDITIONS OF ANY KIND, either express or implied.
// See the License for the specific language governing permissions and
// limitations under the License.

package v1alpha3

import (
	"encoding/json"
	"fmt"
	"os"
	"reflect"
	"sort"
	"strings"

	xdsapi "github.com/envoyproxy/go-control-plane/envoy/api/v2"
	"github.com/envoyproxy/go-control-plane/envoy/api/v2/auth"
	"github.com/envoyproxy/go-control-plane/envoy/api/v2/core"
	"github.com/envoyproxy/go-control-plane/envoy/api/v2/listener"
	fileaccesslog "github.com/envoyproxy/go-control-plane/envoy/config/accesslog/v2"
	accesslog "github.com/envoyproxy/go-control-plane/envoy/config/filter/accesslog/v2"
	http_conn "github.com/envoyproxy/go-control-plane/envoy/config/filter/network/http_connection_manager/v2"
	tcp_proxy "github.com/envoyproxy/go-control-plane/envoy/config/filter/network/tcp_proxy/v2"
	"github.com/envoyproxy/go-control-plane/envoy/type"
	xdsutil "github.com/envoyproxy/go-control-plane/pkg/util"
	google_protobuf "github.com/gogo/protobuf/types"
	"github.com/prometheus/client_golang/prometheus"

	"istio.io/istio/pilot/pkg/model"
	"istio.io/istio/pilot/pkg/networking/plugin"
	"istio.io/istio/pilot/pkg/networking/plugin/authn"
	"istio.io/istio/pilot/pkg/networking/util"
	"istio.io/istio/pkg/log"
)

const (
	fileAccessLog = "envoy.file_access_log"

	envoyHTTPConnectionManager = "envoy.http_connection_manager"

	// RDSHttpProxy is the special name for HTTP PROXY route
	RDSHttpProxy = "http_proxy"

	// VirtualListenerName is the name for traffic capture listener
	VirtualListenerName = "virtual"

	// WildcardAddress binds to all IP addresses
	WildcardAddress = "0.0.0.0"

	// LocalhostAddress for local binding
	LocalhostAddress = "127.0.0.1"
)

var (
	// Very verbose output in the logs - full LDS response logged for each sidecar.
	// Use /debug/ldsz instead.
	verboseDebug = os.Getenv("PILOT_DUMP_ALPHA3") != ""

	// TODO: gauge should be reset on refresh, not the best way to represent errors but better
	// than nothing.
	// TODO: add dimensions - namespace of rule, service, rule name
	invalidOutboundListeners = prometheus.NewGauge(prometheus.GaugeOpts{
		Name: "pilot_invalid_out_listeners",
		Help: "Number of invalid outbound listeners.",
	})
	filterChainsConflict = prometheus.NewGauge(prometheus.GaugeOpts{
		Name: "pilot_conf_filter_chains",
		Help: "Number of conflicting filter chains.",
	})
)

func init() {
	prometheus.MustRegister(invalidOutboundListeners)
	prometheus.MustRegister(filterChainsConflict)
}

// ListenersALPNProtocols denotes the the list of ALPN protocols that the listener
// should expose
var ListenersALPNProtocols = []string{"h2", "http/1.1"}

// BuildListeners produces a list of listeners and referenced clusters for all proxies
func (configgen *ConfigGeneratorImpl) BuildListeners(env *model.Environment, node *model.Proxy, push *model.PushStatus) ([]*xdsapi.Listener, error) {
	switch node.Type {
	case model.Sidecar:
		return configgen.buildSidecarListeners(env, node)
	case model.Router, model.Ingress:
		return configgen.buildGatewayListeners(env, node, push)
	}
	return nil, nil
}

// buildSidecarListeners produces a list of listeners for sidecar proxies
func (configgen *ConfigGeneratorImpl) buildSidecarListeners(env *model.Environment, node *model.Proxy) ([]*xdsapi.Listener, error) {

	mesh := env.Mesh
	managementPorts := env.ManagementPorts(node.IPAddress)

	proxyInstances, err := env.GetProxyServiceInstances(node)
	if err != nil {
		return nil, err
	}

	services, err := env.Services()
	if err != nil {
		return nil, err
	}

	listeners := make([]*xdsapi.Listener, 0)

	if mesh.ProxyListenPort > 0 {
		inbound := configgen.buildSidecarInboundListeners(env, node, proxyInstances)
		outbound := configgen.buildSidecarOutboundListeners(env, node, proxyInstances, services)

		listeners = append(listeners, inbound...)
		listeners = append(listeners, outbound...)

		mgmtListeners := buildSidecarInboundMgmtListeners(managementPorts, node.IPAddress)
		// If management listener port and service port are same, bad things happen
		// when running in kubernetes, as the probes stop responding. So, append
		// non overlapping listeners only.
		for i := range mgmtListeners {
			m := mgmtListeners[i]
			l := util.GetByAddress(listeners, m.Address.String())
			if l != nil {
				log.Warnf("Omitting listener for management address %s (%s) due to collision with service listener %s (%s)",
					m.Name, m.Address, l.Name, l.Address)
				continue
			}
			listeners = append(listeners, m)
		}

		// We need a dummy filter to fill in the filter stack for orig_dst listener
		// TODO: Move to Listener filters and set up original dst filter there.
		dummyTCPProxy := &tcp_proxy.TcpProxy{
			StatPrefix: util.BlackHoleCluster,
			Cluster:    util.BlackHoleCluster,
		}

		var transparent *google_protobuf.BoolValue
		if mode := node.Metadata["INTERCEPTION_MODE"]; mode == "TPROXY" {
			transparent = &google_protobuf.BoolValue{true}
		}

		// add an extra listener that binds to the port that is the recipient of the iptables redirect
		listeners = append(listeners, &xdsapi.Listener{
			Name:           VirtualListenerName,
			Address:        util.BuildAddress(WildcardAddress, uint32(mesh.ProxyListenPort)),
			Transparent:    transparent,
			UseOriginalDst: &google_protobuf.BoolValue{true},
			FilterChains: []listener.FilterChain{
				{
					Filters: []listener.Filter{
						{
							Name:   xdsutil.TCPProxy,
							Config: util.MessageToStruct(dummyTCPProxy),
						},
					},
				},
			},
		})
	}

	// enable HTTP PROXY port if necessary; this will add an RDS route for this port
	if mesh.ProxyHttpPort > 0 {
		useRemoteAddress := false
		traceOperation := http_conn.EGRESS
		listenAddress := LocalhostAddress

		if node.Type == model.Router {
			useRemoteAddress = true
			traceOperation = http_conn.INGRESS
			listenAddress = WildcardAddress
		}

		opts := buildListenerOpts{
			env:            env,
			proxy:          node,
			proxyInstances: proxyInstances,
			ip:             listenAddress,
			port:           int(mesh.ProxyHttpPort),
			protocol:       model.ProtocolHTTP,
			filterChainOpts: []*filterChainOpts{{
				httpOpts: &httpListenerOpts{
					rds:              RDSHttpProxy,
					useRemoteAddress: useRemoteAddress,
					direction:        traceOperation,
					connectionManager: &http_conn.HttpConnectionManager{
						HttpProtocolOptions: &core.Http1ProtocolOptions{
							AllowAbsoluteUrl: &google_protobuf.BoolValue{
								Value: true,
							},
						},
					},
				},
			}},
			bindToPort: true,
		}
		l := buildListener(opts)
		if err := marshalFilters(l, opts, []plugin.FilterChain{{}}); err != nil {
			log.Warna("buildSidecarListeners ", err.Error())
		} else {
			listeners = append(listeners, l)
		}
		// TODO: need inbound listeners in HTTP_PROXY case, with dedicated ingress listener.
	}

	return listeners, nil
}

// buildSidecarInboundListeners creates listeners for the server-side (inbound)
// configuration for co-located service proxyInstances.
func (configgen *ConfigGeneratorImpl) buildSidecarInboundListeners(env *model.Environment, node *model.Proxy,
	proxyInstances []*model.ServiceInstance) []*xdsapi.Listener {

	var listeners []*xdsapi.Listener
	listenerMap := make(map[string]*model.ServiceInstance)
	// inbound connections/requests are redirected to the endpoint address but appear to be sent
	// to the service address.
	for _, instance := range proxyInstances {
		endpoint := instance.Endpoint
		protocol := endpoint.ServicePort.Protocol

		// Local service instances can be accessed through one of three
		// addresses: localhost, endpoint IP, and service
		// VIP. Localhost bypasses the proxy and doesn't need any TCP
		// route config. Endpoint IP is handled below and Service IP is handled
		// by outbound routes.
		// Traffic sent to our service VIP is redirected by remote
		// services' kubeproxy to our specific endpoint IP.
		var listenerType plugin.ListenerProtocol
		listenerOpts := buildListenerOpts{
			env:            env,
			proxy:          node,
			proxyInstances: proxyInstances,
			ip:             endpoint.Address,
			port:           endpoint.Port,
			protocol:       protocol,
		}

		for _, p := range configgen.Plugins {
			if authnPolicy, ok := p.(authn.Plugin); ok {
				if authnPolicy.RequireTLSMultiplexing(env.Mesh, env.IstioConfigStore, instance.Service.Hostname, instance.Endpoint.ServicePort) {
					listenerOpts.tlsMultiplexed = true
					log.Infof("Uses TLS multiplexing for %v %v\n", instance.Service.Hostname.String(), *instance.Endpoint.ServicePort)
				}
			}
		}

		listenerMapKey := fmt.Sprintf("%s:%d", endpoint.Address, endpoint.Port)
		if old, exists := listenerMap[listenerMapKey]; exists {
			env.PushStatus.Add(model.ProxyStatusConflictInboundListener, node.ID, node,
				fmt.Sprintf("Rejected %s, used %s for %s", instance.Service.Hostname, old.Service.Hostname, listenerMapKey))
			// Skip building listener for the same ip port
			continue
		}
		listenerType = plugin.ModelProtocolToListenerProtocol(protocol)
		switch listenerType {
		case plugin.ListenerProtocolHTTP:
			httpOpts := &httpListenerOpts{
				routeConfig:      configgen.buildSidecarInboundHTTPRouteConfig(env, node, instance),
				rds:              "", // no RDS for inbound traffic
				useRemoteAddress: false,
				direction:        http_conn.INGRESS,
			}
			if listenerOpts.tlsMultiplexed {
				listenerOpts.filterChainOpts = []*filterChainOpts{
					{
						httpOpts:          httpOpts,
						transportProtocol: authn.EnvoyRawBufferMatch,
					}, {
						httpOpts:          httpOpts,
						transportProtocol: authn.EnvoyTLSMatch,
					},
				}
			} else {
				listenerOpts.filterChainOpts = []*filterChainOpts{
					{
						httpOpts: httpOpts,
					},
				}
			}
		case plugin.ListenerProtocolTCP:
			listenerOpts.filterChainOpts = []*filterChainOpts{{
				networkFilters: buildInboundNetworkFilters(instance),
			}}

		default:
			log.Warnf("Unsupported inbound protocol %v for port %#v", protocol, instance.Endpoint.ServicePort)
			continue
		}

		// call plugins
		l := buildListener(listenerOpts)
		mutable := &plugin.MutableObjects{
			Listener:     l,
			FilterChains: make([]plugin.FilterChain, len(l.FilterChains)),
		}
		for _, p := range configgen.Plugins {
			params := &plugin.InputParams{
				ListenerProtocol: listenerType,
				Env:              env,
				Node:             node,
				ProxyInstances:   proxyInstances,
				ServiceInstance:  instance,
				Port:             endpoint.ServicePort,
			}
			if err := p.OnInboundListener(params, mutable); err != nil {
				log.Warn(err.Error())
			}
		}
		// Filters are serialized one time into an opaque struct once we have the complete list.
		if err := marshalFilters(mutable.Listener, listenerOpts, mutable.FilterChains); err != nil {
			log.Warna("buildSidecarInboundListeners ", err.Error())
		} else {
			listeners = append(listeners, mutable.Listener)
			listenerMap[listenerMapKey] = instance
		}
	}
	return listeners
}

type listenerEntry struct {
	// TODO: Clean this up
	services    []*model.Service
	servicePort *model.Port
	listener    *xdsapi.Listener
}

// sortServicesByCreationTime sorts the list of services in ascending order by their creation time (if available).
func sortServicesByCreationTime(services []*model.Service) []*model.Service {
	sort.SliceStable(services, func(i, j int) bool {
		return services[i].CreationTime.Before(services[j].CreationTime)
	})
	return services
}

func protocolName(p model.Protocol) string {
	switch plugin.ModelProtocolToListenerProtocol(p) {
	case plugin.ListenerProtocolHTTP:
		return "HTTP"
	case plugin.ListenerProtocolTCP:
		return "TCP"
	default:
		return "UNKNOWN"
	}
}

type outboundListenerConflict struct {
	metric          *model.PushMetric
	env             *model.Environment
	node            *model.Proxy
	listenerName    string
	currentProtocol model.Protocol
	currentServices []*model.Service
	newHostname     model.Hostname
	newProtocol     model.Protocol
}

func (c outboundListenerConflict) addMetric() {
	currentHostnames := make([]string, len(c.currentServices))
	for i, s := range c.currentServices {
		currentHostnames[i] = string(s.Hostname)
	}
	concatHostnames := strings.Join(currentHostnames, ",")
	c.env.PushStatus.Add(c.metric,
		c.listenerName,
		c.node,
		fmt.Sprintf("Listener=%s Accepted%s=%s Rejected%s=%s %sServices=%d",
			c.listenerName,
			protocolName(c.currentProtocol),
			concatHostnames,
			protocolName(c.newProtocol),
			c.newHostname,
			protocolName(c.currentProtocol),
			len(c.currentServices)))
}

// buildSidecarOutboundListeners generates http and tcp listeners for outbound connections from the service instance
// TODO(github.com/istio/pilot/issues/237)
//
// Sharing tcp_proxy and http_connection_manager filters on the same port for
// different destination services doesn't work with Envoy (yet). When the
// tcp_proxy filter's route matching fails for the http service the connection
// is closed without falling back to the http_connection_manager.
//
// Temporary workaround is to add a listener for each service IP that requires
// TCP routing
//
// Connections to the ports of non-load balanced services are directed to
// the connection's original destination. This avoids costly queries of instance
// IPs and ports, but requires that ports of non-load balanced service be unique.
func (configgen *ConfigGeneratorImpl) buildSidecarOutboundListeners(env *model.Environment, node *model.Proxy,
	proxyInstances []*model.ServiceInstance, services []*model.Service) []*xdsapi.Listener {

<<<<<<< HEAD
=======
	// Sort the services in order of creation.
	services = sortServicesByCreationTime(services)

>>>>>>> 96bb6222
	var proxyLabels model.LabelsCollection
	for _, w := range proxyInstances {
		proxyLabels = append(proxyLabels, w.Labels)
	}

	meshGateway := map[string]bool{model.IstioMeshGateway: true}
	configs := env.VirtualServices(meshGateway)

	var tcpListeners, httpListeners []*xdsapi.Listener
	// For conflicit resolution
	var currentListenerEntry *listenerEntry
	listenerMap := make(map[string]*listenerEntry)
	for _, service := range services {
		for _, servicePort := range service.Ports {
			listenAddress := WildcardAddress
			var destinationIPAddress string
			var listenerMapKey string
			listenerOpts := buildListenerOpts{
				env:            env,
				proxy:          node,
				proxyInstances: proxyInstances,
				ip:             WildcardAddress,
				port:           servicePort.Port,
				protocol:       servicePort.Protocol,
			}

			currentListenerEntry = nil

			switch plugin.ModelProtocolToListenerProtocol(servicePort.Protocol) {
			case plugin.ListenerProtocolHTTP:
				listenerMapKey = fmt.Sprintf("%s:%d", listenAddress, servicePort.Port)
				var exists bool
				// Check if this HTTP listener conflicts with an existing wildcard TCP listener
				// i.e. one of NONE resolution type, since we collapse all HTTP listeners into
				// a single 0.0.0.0:port listener and use vhosts to distinguish individual http
				// services in that port
				if currentListenerEntry, exists = listenerMap[listenerMapKey]; exists {
					if !currentListenerEntry.servicePort.Protocol.IsHTTP() {
						outboundListenerConflict{
							metric:          model.ProxyStatusConflictOutboundListenerTCPOverHTTP,
							env:             env,
							node:            node,
							listenerName:    listenerMapKey,
							currentServices: currentListenerEntry.services,
							currentProtocol: currentListenerEntry.servicePort.Protocol,
							newHostname:     service.Hostname,
							newProtocol:     servicePort.Protocol,
						}.addMetric()
					}
					// Skip building listener for the same http port
					currentListenerEntry.services = append(currentListenerEntry.services, service)
					continue
				}

				operation := http_conn.EGRESS
				useRemoteAddress := false

				listenerOpts.protocol = servicePort.Protocol
				listenerOpts.filterChainOpts = []*filterChainOpts{{
					httpOpts: &httpListenerOpts{
						rds:              fmt.Sprintf("%d", servicePort.Port),
						useRemoteAddress: useRemoteAddress,
						direction:        operation,
					},
				}}
			case plugin.ListenerProtocolTCP:
				// Determine the listener address
				// we listen on the service VIP if and only
				// if the address is an IP address. If its a CIDR, we listen on
				// 0.0.0.0, and setup a filter chain match for the CIDR range.
				// As a small optimization, CIDRs with /32 prefix will be converted
				// into listener address so that there is a dedicated listener for this
				// ip:port. This will reduce the impact of a listener reload

				var svcListenAddress string
				// This is to maintain backward compatibility with 0.8 envoy
				if _, is10Proxy := node.GetProxyVersion(); !is10Proxy {
					if service.Resolution != model.Passthrough {
						svcListenAddress = service.GetServiceAddressForProxy(node)
					}
				} else {
					svcListenAddress = service.GetServiceAddressForProxy(node)
				}

				// We should never get an empty address.
				// This is a safety guard, in case some platform adapter isn't doing things
				// properly
				if len(svcListenAddress) > 0 {
					if !strings.Contains(svcListenAddress, "/") {
						listenAddress = svcListenAddress
					} else {
						// Address is a CIDR. Fall back to 0.0.0.0 and
						// filter chain match
						destinationIPAddress = svcListenAddress
					}
				}

				listenerMapKey = fmt.Sprintf("%s:%d", listenAddress, servicePort.Port)
				var exists bool
<<<<<<< HEAD
				if currentListener, exists = listenerMap[listenerMapKey]; exists {
					// Check for port collisions between TCP/TLS and HTTP.
					// If configured correctly, TCP/TLS ports may not collide.
					// We'll need to do additional work to find out if there is a collision within TCP/TLS.
					if !listenerTypeMap[listenerMapKey].IsTCP() {
						conflictingOutbound.Add(1)
						log.Warnf("buildSidecarOutboundListeners: listener conflict (%v current and new %v) on %s, destination:%s, current Listener: (%s %v)",
							servicePort.Protocol, listenerTypeMap[listenerMapKey], listenerMapKey, clusterName, currentListener.Name, currentListener)
						continue
					}
				}

				listenerOpts.filterChainOpts = buildOutboundTCPFilterChainOpts(env, configs, addresses, service, servicePort, proxyLabels, meshGateway)
=======
				// Check if this TCP listener conflicts with an existing HTTP listener on 0.0.0.0:Port
				if currentListenerEntry, exists = listenerMap[listenerMapKey]; exists {
					// Check for port collisions between TCP/TLS and HTTP.
					// If configured correctly, TCP/TLS ports may not collide.
					// We'll need to do additional work to find out if there is a collision within TCP/TLS.
					if !currentListenerEntry.servicePort.Protocol.IsTCP() {
						outboundListenerConflict{
							metric:          model.ProxyStatusConflictOutboundListenerHTTPOverTCP,
							env:             env,
							node:            node,
							listenerName:    listenerMapKey,
							currentServices: currentListenerEntry.services,
							currentProtocol: currentListenerEntry.servicePort.Protocol,
							newHostname:     service.Hostname,
							newProtocol:     servicePort.Protocol,
						}.addMetric()
						continue
					}
					// WE have a collision with another TCP port.
					// This can happen only if the service is listening on 0.0.0.0:<port>
					// which is the case for headless services, or non-k8s services that do not have a VIP.
					// Unfortunately we won't know if this is a real conflict or not
					// until we process the VirtualServices, etc.
					// The conflict resolution is done later in this code
				}

				listenerOpts.filterChainOpts = buildOutboundTCPFilterChainOpts(node, env, configs,
					destinationIPAddress, service, servicePort, proxyLabels, meshGateway)
>>>>>>> 96bb6222
			default:
				// UDP or other protocols: no need to log, it's too noisy
				continue
			}

			// Even if we have a non empty current listener, lets build the new listener with the filter chains
			// In the end, we will merge the filter chains

			// call plugins
			listenerOpts.ip = listenAddress
			l := buildListener(listenerOpts)
			mutable := &plugin.MutableObjects{
				Listener:     l,
				FilterChains: make([]plugin.FilterChain, len(l.FilterChains)),
			}

			for _, p := range configgen.Plugins {
				params := &plugin.InputParams{
					ListenerProtocol: plugin.ModelProtocolToListenerProtocol(servicePort.Protocol),
					Env:              env,
					Node:             node,
					ProxyInstances:   proxyInstances,
					Service:          service,
					Port:             servicePort,
				}

				if err := p.OnOutboundListener(params, mutable); err != nil {
					log.Warn(err.Error())
				}
			}

			// Filters are serialized one time into an opaque struct once we have the complete list.
			if err := marshalFilters(mutable.Listener, listenerOpts, mutable.FilterChains); err != nil {
				log.Warna("buildSidecarOutboundListeners: ", err.Error())
				continue
			}

			// TODO(rshriram) merge multiple identical filter chains with just a single destination CIDR based
			// filter chain matche, into a single filter chain and array of destinationcidr matches

			// We checked TCP over HTTP, and HTTP over TCP conflicts above.
			// The code below checks for TCP over TCP conflicts and merges listeners
			if currentListenerEntry != nil {
				// merge the newly built listener with the existing listener
				// if and only if the filter chains have distinct conditions
				// Extract the current filter chain matches
				// For every new filter chain match being added, check if any previous match is same
				// if so, skip adding this filter chain with a warning
				// This is very unoptimized.
				newFilterChains := make([]listener.FilterChain, 0,
					len(currentListenerEntry.listener.FilterChains)+len(mutable.Listener.FilterChains))
				newFilterChains = append(newFilterChains, currentListenerEntry.listener.FilterChains...)
				for _, incomingFilterChain := range mutable.Listener.FilterChains {
					conflictFound := false

				compareWithExisting:
					for _, existingFilterChain := range currentListenerEntry.listener.FilterChains {
						if existingFilterChain.FilterChainMatch == nil {
							// This is a catch all filter chain.
							// We can only merge with a non-catch all filter chain
							// Else mark it as conflict
							if incomingFilterChain.FilterChainMatch == nil {
								conflictFound = true
								outboundListenerConflict{
									metric:          model.ProxyStatusConflictOutboundListenerTCPOverTCP,
									env:             env,
									node:            node,
									listenerName:    listenerMapKey,
									currentServices: currentListenerEntry.services,
									currentProtocol: currentListenerEntry.servicePort.Protocol,
									newHostname:     service.Hostname,
									newProtocol:     servicePort.Protocol,
								}.addMetric()
								break compareWithExisting
							} else {
								continue
							}
						}
						if incomingFilterChain.FilterChainMatch == nil {
							continue
						}

						// We have two non-catch all filter chains. Check for duplicates
						if reflect.DeepEqual(*existingFilterChain.FilterChainMatch, *incomingFilterChain.FilterChainMatch) {
							conflictFound = true
							outboundListenerConflict{
								metric:          model.ProxyStatusConflictOutboundListenerTCPOverTCP,
								env:             env,
								node:            node,
								listenerName:    listenerMapKey,
								currentServices: currentListenerEntry.services,
								currentProtocol: currentListenerEntry.servicePort.Protocol,
								newHostname:     service.Hostname,
								newProtocol:     servicePort.Protocol,
							}.addMetric()
							break compareWithExisting
						}
					}

					if !conflictFound {
						// There is no conflict with any filter chain in the existing listener.
						// So append the new filter chains to the existing listener's filter chains
						newFilterChains = append(newFilterChains, incomingFilterChain)
						lEntry := listenerMap[listenerMapKey]
						lEntry.services = append(lEntry.services, service)
					}
				}
				currentListenerEntry.listener.FilterChains = newFilterChains
			} else {
				listenerMap[listenerMapKey] = &listenerEntry{
					services:    []*model.Service{service},
					servicePort: servicePort,
					listener:    mutable.Listener,
				}
			}

			if log.DebugEnabled() && len(mutable.Listener.FilterChains) > 1 || currentListenerEntry != nil {
				var numChains int
				if currentListenerEntry != nil {
					numChains = len(currentListenerEntry.listener.FilterChains)
				} else {
					numChains = len(mutable.Listener.FilterChains)
				}
				log.Debugf("buildSidecarOutboundListeners: multiple filter chain listener %s with %d chains", mutable.Listener.Name, numChains)
			}
		}
	}

	for name, l := range listenerMap {
		if err := l.listener.Validate(); err != nil {
			log.Warnf("buildSidecarOutboundListeners: error validating listener %s (type %v): %v", name, l.servicePort.Protocol, err)
			invalidOutboundListeners.Add(1)
			continue
		}
		if l.servicePort.Protocol.IsTCP() {
			tcpListeners = append(tcpListeners, l.listener)
		} else {
			httpListeners = append(httpListeners, l.listener)
		}
	}

	listeners := append(tcpListeners, httpListeners...)

	// trim conflicting filter chains
	// If there are two headless services on the same port, this loop will
	// detect it and remove one of the listeners. This is fine because headless
	// services (resolution NONE) are typically established with original dst clusters
	// So, even though there is only one listener shared across two headless services,
	// traffic will continue to go to the requested destination. The only problem here
	// is that stats will end up being attributed to the incorrect service.
	for _, l := range listeners {
		filterChainMatches := make(map[string]bool)

		trimmedFilterChains := make([]listener.FilterChain, 0, len(l.FilterChains))
		for _, filterChain := range l.FilterChains {
			key := "" // for filter chains without matches or SNI domains
			if filterChain.FilterChainMatch != nil {
				sniDomains := make([]string, len(filterChain.FilterChainMatch.ServerNames))
				copy(sniDomains, filterChain.FilterChainMatch.ServerNames)
				sort.Strings(sniDomains)
				key = strings.Join(sniDomains, ",") // sni domains is the only thing set in FilterChainMatch right now
			}
			if !filterChainMatches[key] {
				trimmedFilterChains = append(trimmedFilterChains, filterChain)
				filterChainMatches[key] = true
			} else {
				log.Warnf("omitting filterchain with duplicate filterchainmatch: %v", key)
				filterChainsConflict.Add(1)
			}
		}
		l.FilterChains = trimmedFilterChains
	}

	return listeners
}

// buildSidecarInboundMgmtListeners creates inbound TCP only listeners for the management ports on
// server (inbound). Management port listeners are slightly different from standard Inbound listeners
// in that, they do not have mixer filters nor do they have inbound auth.
// N.B. If a given management port is same as the service instance's endpoint port
// the pod will fail to start in Kubernetes, because the mixer service tries to
// lookup the service associated with the Pod. Since the pod is yet to be started
// and hence not bound to the service), the service lookup fails causing the mixer
// to fail the health check call. This results in a vicious cycle, where kubernetes
// restarts the unhealthy pod after successive failed health checks, and the mixer
// continues to reject the health checks as there is no service associated with
// the pod.
// So, if a user wants to use kubernetes probes with Istio, she should ensure
// that the health check ports are distinct from the service ports.
func buildSidecarInboundMgmtListeners(managementPorts model.PortList, managementIP string) []*xdsapi.Listener {
	listeners := make([]*xdsapi.Listener, 0, len(managementPorts))

	if managementIP == "" {
		managementIP = "127.0.0.1"
	}

	// assumes that inbound connections/requests are sent to the endpoint address
	for _, mPort := range managementPorts {
		switch mPort.Protocol {
		case model.ProtocolHTTP, model.ProtocolHTTP2, model.ProtocolGRPC, model.ProtocolTCP,
			model.ProtocolHTTPS, model.ProtocolTLS, model.ProtocolMongo, model.ProtocolRedis:

			instance := &model.ServiceInstance{
				Endpoint: model.NetworkEndpoint{
					Address:     managementIP,
					Port:        mPort.Port,
					ServicePort: mPort,
				},
				Service: &model.Service{
					Hostname: ManagementClusterHostname,
				},
			}
			listenerOpts := buildListenerOpts{
				ip:       managementIP,
				port:     mPort.Port,
				protocol: model.ProtocolTCP,
				filterChainOpts: []*filterChainOpts{{
					networkFilters: buildInboundNetworkFilters(instance),
				}},
			}
			l := buildListener(listenerOpts)
			// TODO: should we call plugins for the admin port listeners too? We do everywhere else we contruct listeners.
			if err := marshalFilters(l, listenerOpts, []plugin.FilterChain{{}}); err != nil {
				log.Warna("buildSidecarInboundMgmtListeners ", err.Error())
			} else {
				listeners = append(listeners, l)
			}
		default:
			log.Warnf("Unsupported inbound protocol %v for management port %#v",
				mPort.Protocol, mPort)
		}
	}

	return listeners
}

// httpListenerOpts are options for an HTTP listener
type httpListenerOpts struct {
	//nolint: maligned
	routeConfig      *xdsapi.RouteConfiguration
	rds              string
	useRemoteAddress bool
	direction        http_conn.HttpConnectionManager_Tracing_OperationName
	// If set, use this as a basis
	connectionManager *http_conn.HttpConnectionManager
	// stat prefix for the http connection manager
	// DO not set this field. Will be overridden by marshalFilters
	statPrefix string
}

// filterChainOpts describes a filter chain: a set of filters with the same TLS context
type filterChainOpts struct {
	sniHosts          []string
	destinationCIDRs  []string
	transportProtocol string
	tlsContext        *auth.DownstreamTlsContext
	httpOpts          *httpListenerOpts
	networkFilters    []listener.Filter
}

// buildListenerOpts are the options required to build a Listener
type buildListenerOpts struct {
	// nolint: maligned
	env             *model.Environment
	proxy           *model.Proxy
	proxyInstances  []*model.ServiceInstance
	ip              string
	port            int
	protocol        model.Protocol
	bindToPort      bool
	filterChainOpts []*filterChainOpts
	tlsMultiplexed  bool
}

func buildHTTPConnectionManager(env *model.Environment, node *model.Proxy, httpOpts *httpListenerOpts,
	httpFilters []*http_conn.HttpFilter) *http_conn.HttpConnectionManager {
	filters := append(httpFilters,
		&http_conn.HttpFilter{Name: xdsutil.CORS},
		&http_conn.HttpFilter{Name: xdsutil.Fault},
		&http_conn.HttpFilter{Name: xdsutil.Router},
	)

	if httpOpts.connectionManager == nil {
		httpOpts.connectionManager = &http_conn.HttpConnectionManager{}
	}

	connectionManager := httpOpts.connectionManager
	connectionManager.CodecType = http_conn.AUTO
	connectionManager.AccessLog = []*accesslog.AccessLog{}
	connectionManager.HttpFilters = filters
	connectionManager.StatPrefix = httpOpts.statPrefix
	connectionManager.UseRemoteAddress = &google_protobuf.BoolValue{httpOpts.useRemoteAddress}

	if _, is10Proxy := node.GetProxyVersion(); is10Proxy {
		// Allow websocket upgrades
		websocketUpgrade := &http_conn.HttpConnectionManager_UpgradeConfig{UpgradeType: "websocket"}
		connectionManager.UpgradeConfigs = []*http_conn.HttpConnectionManager_UpgradeConfig{websocketUpgrade}
	}

	if httpOpts.rds != "" {
		rds := &http_conn.HttpConnectionManager_Rds{
			Rds: &http_conn.Rds{
				ConfigSource: core.ConfigSource{
					ConfigSourceSpecifier: &core.ConfigSource_Ads{
						Ads: &core.AggregatedConfigSource{},
					},
				},
				RouteConfigName: httpOpts.rds,
			},
		}
		connectionManager.RouteSpecifier = rds
	} else {
		connectionManager.RouteSpecifier = &http_conn.HttpConnectionManager_RouteConfig{RouteConfig: httpOpts.routeConfig}
	}

	if env.Mesh.AccessLogFile != "" {
		fl := &fileaccesslog.FileAccessLog{
			Path: env.Mesh.AccessLogFile,
		}

		connectionManager.AccessLog = []*accesslog.AccessLog{
			{
				Config: util.MessageToStruct(fl),
				Name:   fileAccessLog,
			},
		}
	}

	if env.Mesh.EnableTracing {
		tc := model.GetTraceConfig()
		connectionManager.Tracing = &http_conn.HttpConnectionManager_Tracing{
			OperationName: httpOpts.direction,
			ClientSampling: &envoy_type.Percent{
				Value: tc.ClientSampling,
			},
			RandomSampling: &envoy_type.Percent{
				Value: tc.RandomSampling,
			},
			OverallSampling: &envoy_type.Percent{
				Value: tc.OverallSampling,
			},
		}
		connectionManager.GenerateRequestId = &google_protobuf.BoolValue{true}
	}

	if verboseDebug {
		connectionManagerJSON, _ := json.MarshalIndent(connectionManager, "  ", "  ")
		log.Infof("LDS: %s \n", string(connectionManagerJSON))
	}
	return connectionManager
}

// buildListener builds and initializes a Listener proto based on the provided opts. It does not set any filters.
func buildListener(opts buildListenerOpts) *xdsapi.Listener {
	filterChains := make([]listener.FilterChain, 0, len(opts.filterChainOpts))

	var listenerFilters []listener.ListenerFilter
	if opts.tlsMultiplexed {
		listenerFilters = []listener.ListenerFilter{
			{
				Name:   authn.EnvoyTLSInspectorFilterName,
				Config: &google_protobuf.Struct{},
			},
		}
	}

	for _, chain := range opts.filterChainOpts {
		match := &listener.FilterChainMatch{
			TransportProtocol: chain.transportProtocol,
		}
		if len(chain.sniHosts) > 0 {
			sort.Strings(chain.sniHosts)
			fullWildcardFound := false
			for _, h := range chain.sniHosts {
				if h == "*" {
					fullWildcardFound = true
					// If we have a host with *, it effectively means match anything, i.e.
					// no SNI based matching for this host.
					break
				}
			}
			if !fullWildcardFound {
				match.ServerNames = chain.sniHosts
			}
		}

		if len(chain.destinationCIDRs) > 0 {
			sort.Strings(chain.destinationCIDRs)
			for _, d := range chain.destinationCIDRs {
				if len(d) == 0 {
					continue
				}
				cidr := util.ConvertAddressToCidr(d)
				if cidr != nil && cidr.AddressPrefix != model.UnspecifiedIP {
					match.PrefixRanges = append(match.PrefixRanges, cidr)
				}
			}
		}

		if reflect.DeepEqual(*match, listener.FilterChainMatch{}) {
			match = nil
		}
		filterChains = append(filterChains, listener.FilterChain{
			FilterChainMatch: match,
			TlsContext:       chain.tlsContext,
		})
	}

	var deprecatedV1 *xdsapi.Listener_DeprecatedV1
	if !opts.bindToPort {
		deprecatedV1 = &xdsapi.Listener_DeprecatedV1{
			BindToPort: boolFalse,
		}
	}

	return &xdsapi.Listener{
		Name:            fmt.Sprintf("%s_%d", opts.ip, opts.port),
		Address:         util.BuildAddress(opts.ip, uint32(opts.port)),
		ListenerFilters: listenerFilters,
		FilterChains:    filterChains,
		DeprecatedV1:    deprecatedV1,
	}
}

// marshalFilters adds the provided TCP and HTTP filters to the provided Listener and serializes them.
//
// TODO: should we change this from []plugins.FilterChains to [][]listener.Filter, [][]*http_conn.HttpFilter?
// TODO: given how tightly tied listener.FilterChains, opts.filterChainOpts, and mutable.FilterChains are to eachother
// we should encapsulate them some way to ensure they remain consistent (mainly that in each an index refers to the same
// chain)
func marshalFilters(l *xdsapi.Listener, opts buildListenerOpts, chains []plugin.FilterChain) error {
	if len(opts.filterChainOpts) == 0 {
		return fmt.Errorf("must have more than 0 chains in listener: %#v", l)
	}

	for i, chain := range chains {
		opt := opts.filterChainOpts[i]

		if len(chain.TCP) > 0 {
			l.FilterChains[i].Filters = append(l.FilterChains[i].Filters, chain.TCP...)
		}

		if len(opt.networkFilters) > 0 {
			l.FilterChains[i].Filters = append(l.FilterChains[i].Filters, opt.networkFilters...)
		}

		if log.DebugEnabled() {
			log.Debugf("attached %d network filters to listener %q filter chain %d", len(chain.TCP)+len(opt.networkFilters), l.Name, i)
		}

		if opt.httpOpts != nil {
			opt.httpOpts.statPrefix = l.Name
			connectionManager := buildHTTPConnectionManager(opts.env, opts.proxy, opt.httpOpts, chain.HTTP)
			l.FilterChains[i].Filters = append(l.FilterChains[i].Filters, listener.Filter{
				Name:   envoyHTTPConnectionManager,
				Config: util.MessageToStruct(connectionManager),
			})
			log.Debugf("attached HTTP filter with %d http_filter options to listener %q filter chain %d", 1+len(chain.HTTP), l.Name, i)
		}
	}
	return nil
}<|MERGE_RESOLUTION|>--- conflicted
+++ resolved
@@ -401,12 +401,9 @@
 func (configgen *ConfigGeneratorImpl) buildSidecarOutboundListeners(env *model.Environment, node *model.Proxy,
 	proxyInstances []*model.ServiceInstance, services []*model.Service) []*xdsapi.Listener {
 
-<<<<<<< HEAD
-=======
 	// Sort the services in order of creation.
 	services = sortServicesByCreationTime(services)
 
->>>>>>> 96bb6222
 	var proxyLabels model.LabelsCollection
 	for _, w := range proxyInstances {
 		proxyLabels = append(proxyLabels, w.Labels)
@@ -506,21 +503,6 @@
 
 				listenerMapKey = fmt.Sprintf("%s:%d", listenAddress, servicePort.Port)
 				var exists bool
-<<<<<<< HEAD
-				if currentListener, exists = listenerMap[listenerMapKey]; exists {
-					// Check for port collisions between TCP/TLS and HTTP.
-					// If configured correctly, TCP/TLS ports may not collide.
-					// We'll need to do additional work to find out if there is a collision within TCP/TLS.
-					if !listenerTypeMap[listenerMapKey].IsTCP() {
-						conflictingOutbound.Add(1)
-						log.Warnf("buildSidecarOutboundListeners: listener conflict (%v current and new %v) on %s, destination:%s, current Listener: (%s %v)",
-							servicePort.Protocol, listenerTypeMap[listenerMapKey], listenerMapKey, clusterName, currentListener.Name, currentListener)
-						continue
-					}
-				}
-
-				listenerOpts.filterChainOpts = buildOutboundTCPFilterChainOpts(env, configs, addresses, service, servicePort, proxyLabels, meshGateway)
-=======
 				// Check if this TCP listener conflicts with an existing HTTP listener on 0.0.0.0:Port
 				if currentListenerEntry, exists = listenerMap[listenerMapKey]; exists {
 					// Check for port collisions between TCP/TLS and HTTP.
@@ -549,7 +531,6 @@
 
 				listenerOpts.filterChainOpts = buildOutboundTCPFilterChainOpts(node, env, configs,
 					destinationIPAddress, service, servicePort, proxyLabels, meshGateway)
->>>>>>> 96bb6222
 			default:
 				// UDP or other protocols: no need to log, it's too noisy
 				continue
@@ -691,39 +672,7 @@
 		}
 	}
 
-	listeners := append(tcpListeners, httpListeners...)
-
-	// trim conflicting filter chains
-	// If there are two headless services on the same port, this loop will
-	// detect it and remove one of the listeners. This is fine because headless
-	// services (resolution NONE) are typically established with original dst clusters
-	// So, even though there is only one listener shared across two headless services,
-	// traffic will continue to go to the requested destination. The only problem here
-	// is that stats will end up being attributed to the incorrect service.
-	for _, l := range listeners {
-		filterChainMatches := make(map[string]bool)
-
-		trimmedFilterChains := make([]listener.FilterChain, 0, len(l.FilterChains))
-		for _, filterChain := range l.FilterChains {
-			key := "" // for filter chains without matches or SNI domains
-			if filterChain.FilterChainMatch != nil {
-				sniDomains := make([]string, len(filterChain.FilterChainMatch.ServerNames))
-				copy(sniDomains, filterChain.FilterChainMatch.ServerNames)
-				sort.Strings(sniDomains)
-				key = strings.Join(sniDomains, ",") // sni domains is the only thing set in FilterChainMatch right now
-			}
-			if !filterChainMatches[key] {
-				trimmedFilterChains = append(trimmedFilterChains, filterChain)
-				filterChainMatches[key] = true
-			} else {
-				log.Warnf("omitting filterchain with duplicate filterchainmatch: %v", key)
-				filterChainsConflict.Add(1)
-			}
-		}
-		l.FilterChains = trimmedFilterChains
-	}
-
-	return listeners
+	return append(tcpListeners, httpListeners...)
 }
 
 // buildSidecarInboundMgmtListeners creates inbound TCP only listeners for the management ports on
